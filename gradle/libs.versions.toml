--- conflicted
+++ resolved
@@ -4,13 +4,8 @@
 javaFormatForPlugins = "0.0.42"
 jsr305 = "3.0.2"
 junit = "5.10.3"
-<<<<<<< HEAD
-slf4j = "2.0.15"
+slf4j = "2.0.16"
 logback = "1.5.6"
-=======
-slf4j = "2.0.16"
-logback = "1.4.14"
->>>>>>> aeb6ea7c
 
 [libraries]
 assertj = { module = "org.assertj:assertj-core", version.ref = "assertj" }
