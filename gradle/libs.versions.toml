[versions]
assertj = "3.24.2"
<<<<<<< HEAD
mockito = "5.7.0"
javaFormatForPlugins = "0.0.42"
=======
mockito = "5.5.0"
javaFormatForPlugins = "0.0.43"
>>>>>>> 9a9f94d8
jsr305 = "3.0.2"
junit = "5.10.3"
slf4j = "2.0.16"
logback = "1.4.14"

[libraries]
assertj = { module = "org.assertj:assertj-core", version.ref = "assertj" }
javaFormatForPlugins = { module = "io.spring.javaformat:spring-javaformat-checkstyle", version.ref = "javaFormatForPlugins" }
jsr305 = { module = "com.google.code.findbugs:jsr305", version.ref = "jsr305" }
junitBom = { module = "org.junit:junit-bom", version.ref = "junit" }
mockitoCore = { module = "org.mockito:mockito-core", version.ref = "mockito" }
slf4j = { module = "org.slf4j:slf4j-api", version.ref = "slf4j" }
logback = { module = "ch.qos.logback:logback-classic", version.ref = "logback" }

# plugin dependencies
plugin-license = { module = "gradle.plugin.com.hierynomus.gradle.plugins:license-gradle-plugin", version = "0.16.1" }
plugin-nebulaRelease = { module = "com.netflix.nebula:nebula-release-plugin", version = "18.0.8" }
plugin-nebulaPublishing = { module = "com.netflix.nebula:nebula-publishing-plugin", version = "20.3.0" }
plugin-nebulaProject = { module = "com.netflix.nebula:nebula-project-plugin", version = "10.1.5" }
plugin-noHttp = { module = "io.spring.nohttp:nohttp-gradle", version = "0.0.11" }
plugin-nexusPublish = { module = "io.github.gradle-nexus:publish-plugin", version = "1.3.0" }
<<<<<<< HEAD
plugin-javaformat = { module = "io.spring.javaformat:spring-javaformat-gradle-plugin", version = "0.0.43" }
plugin-spring-antora = { module = "io.spring.gradle.antora:spring-antora-plugin", version = "0.0.1" }
plugin-antora = { module = "org.antora:gradle-antora-plugin", version = "1.0.0" }
=======
plugin-javaformat = { module = "io.spring.javaformat:spring-javaformat-gradle-plugin", version = "0.0.43" }
>>>>>>> 9a9f94d8
<|MERGE_RESOLUTION|>--- conflicted
+++ resolved
@@ -1,12 +1,7 @@
 [versions]
 assertj = "3.24.2"
-<<<<<<< HEAD
 mockito = "5.7.0"
-javaFormatForPlugins = "0.0.42"
-=======
-mockito = "5.5.0"
 javaFormatForPlugins = "0.0.43"
->>>>>>> 9a9f94d8
 jsr305 = "3.0.2"
 junit = "5.10.3"
 slf4j = "2.0.16"
@@ -28,10 +23,6 @@
 plugin-nebulaProject = { module = "com.netflix.nebula:nebula-project-plugin", version = "10.1.5" }
 plugin-noHttp = { module = "io.spring.nohttp:nohttp-gradle", version = "0.0.11" }
 plugin-nexusPublish = { module = "io.github.gradle-nexus:publish-plugin", version = "1.3.0" }
-<<<<<<< HEAD
 plugin-javaformat = { module = "io.spring.javaformat:spring-javaformat-gradle-plugin", version = "0.0.43" }
 plugin-spring-antora = { module = "io.spring.gradle.antora:spring-antora-plugin", version = "0.0.1" }
-plugin-antora = { module = "org.antora:gradle-antora-plugin", version = "1.0.0" }
-=======
-plugin-javaformat = { module = "io.spring.javaformat:spring-javaformat-gradle-plugin", version = "0.0.43" }
->>>>>>> 9a9f94d8
+plugin-antora = { module = "org.antora:gradle-antora-plugin", version = "1.0.0" }