[versions]
<<<<<<< HEAD
assertj = "3.26.3"
mockito = "5.15.2"
=======
assertj = "3.27.3"
mockito = "5.14.2"
>>>>>>> 8deb8b64
javaFormatForPlugins = "0.0.43"
jsr305 = "3.0.2"
junit = "5.11.3"
slf4j = "2.0.16"
logback = "1.5.16"

[libraries]
assertj = { module = "org.assertj:assertj-core", version.ref = "assertj" }
javaFormatForPlugins = { module = "io.spring.javaformat:spring-javaformat-checkstyle", version.ref = "javaFormatForPlugins" }
jsr305 = { module = "com.google.code.findbugs:jsr305", version.ref = "jsr305" }
junitBom = { module = "org.junit:junit-bom", version.ref = "junit" }
mockitoCore = { module = "org.mockito:mockito-core", version.ref = "mockito" }
slf4j = { module = "org.slf4j:slf4j-api", version.ref = "slf4j" }
logback = { module = "ch.qos.logback:logback-classic", version.ref = "logback" }

# plugin dependencies
plugin-license = { module = "gradle.plugin.com.hierynomus.gradle.plugins:license-gradle-plugin", version = "0.16.1" }
plugin-nebulaRelease = { module = "com.netflix.nebula:nebula-release-plugin", version = "18.0.8" }
plugin-nebulaPublishing = { module = "com.netflix.nebula:nebula-publishing-plugin", version = "20.3.0" }
plugin-nebulaProject = { module = "com.netflix.nebula:nebula-project-plugin", version = "10.1.5" }
plugin-noHttp = { module = "io.spring.nohttp:nohttp-gradle", version = "0.0.11" }
plugin-nexusPublish = { module = "io.github.gradle-nexus:publish-plugin", version = "1.3.0" }
plugin-javaformat = { module = "io.spring.javaformat:spring-javaformat-gradle-plugin", version = "0.0.43" }
plugin-spring-antora = { module = "io.spring.gradle.antora:spring-antora-plugin", version = "0.0.1" }
plugin-antora = { module = "org.antora:gradle-antora-plugin", version = "1.0.0" }<|MERGE_RESOLUTION|>--- conflicted
+++ resolved
@@ -1,11 +1,6 @@
 [versions]
-<<<<<<< HEAD
-assertj = "3.26.3"
+assertj = "3.27.3"
 mockito = "5.15.2"
-=======
-assertj = "3.27.3"
-mockito = "5.14.2"
->>>>>>> 8deb8b64
 javaFormatForPlugins = "0.0.43"
 jsr305 = "3.0.2"
 junit = "5.11.3"
