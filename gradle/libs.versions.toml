[versions]
assertj = "3.27.3"
mockito = "5.15.2"
javaFormatForPlugins = "0.0.43"
jsr305 = "3.0.2"
<<<<<<< HEAD
junit = "5.12.0"
slf4j = "2.0.17"
logback = "1.5.17"
=======
junit = "5.12.1"
slf4j = "2.0.17"
logback = "1.4.14"
>>>>>>> e5404a6a

[libraries]
assertj = { module = "org.assertj:assertj-core", version.ref = "assertj" }
javaFormatForPlugins = { module = "io.spring.javaformat:spring-javaformat-checkstyle", version.ref = "javaFormatForPlugins" }
jsr305 = { module = "com.google.code.findbugs:jsr305", version.ref = "jsr305" }
junitBom = { module = "org.junit:junit-bom", version.ref = "junit" }
junitJupiter = { module = "org.junit.jupiter:junit-jupiter" }
junitPlatformLauncher = { module = "org.junit.platform:junit-platform-launcher" }
mockitoCore = { module = "org.mockito:mockito-core", version.ref = "mockito" }
slf4j = { module = "org.slf4j:slf4j-api", version.ref = "slf4j" }
logback = { module = "ch.qos.logback:logback-classic", version.ref = "logback" }

# plugin dependencies
plugin-license = { module = "gradle.plugin.com.hierynomus.gradle.plugins:license-gradle-plugin", version = "0.16.1" }
plugin-nebulaRelease = { module = "com.netflix.nebula:nebula-release-plugin", version = "18.0.8" }
plugin-nebulaPublishing = { module = "com.netflix.nebula:nebula-publishing-plugin", version = "20.3.0" }
plugin-nebulaProject = { module = "com.netflix.nebula:nebula-project-plugin", version = "10.1.5" }
plugin-noHttp = { module = "io.spring.nohttp:nohttp-gradle", version = "0.0.11" }
plugin-nexusPublish = { module = "io.github.gradle-nexus:publish-plugin", version = "1.3.0" }
plugin-javaformat = { module = "io.spring.javaformat:spring-javaformat-gradle-plugin", version = "0.0.43" }
plugin-spring-antora = { module = "io.spring.gradle.antora:spring-antora-plugin", version = "0.0.1" }
plugin-antora = { module = "org.antora:gradle-antora-plugin", version = "1.0.0" }<|MERGE_RESOLUTION|>--- conflicted
+++ resolved
@@ -3,15 +3,9 @@
 mockito = "5.15.2"
 javaFormatForPlugins = "0.0.43"
 jsr305 = "3.0.2"
-<<<<<<< HEAD
-junit = "5.12.0"
+junit = "5.12.1"
 slf4j = "2.0.17"
 logback = "1.5.17"
-=======
-junit = "5.12.1"
-slf4j = "2.0.17"
-logback = "1.4.14"
->>>>>>> e5404a6a
 
 [libraries]
 assertj = { module = "org.assertj:assertj-core", version.ref = "assertj" }
