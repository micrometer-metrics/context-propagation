/*
 * Copyright 2002-2022 the original author or authors.
 *
 * Licensed under the Apache License, Version 2.0 (the "License");
 * you may not use this file except in compliance with the License.
 * You may obtain a copy of the License at
 *
 *      https://www.apache.org/licenses/LICENSE-2.0
 *
 * Unless required by applicable law or agreed to in writing, software
 * distributed under the License is distributed on an "AS IS" BASIS,
 * WITHOUT WARRANTIES OR CONDITIONS OF ANY KIND, either express or implied.
 * See the License for the specific language governing permissions and
 * limitations under the License.
 */
package io.micrometer.contextpropagation;

import java.util.Map;
import java.util.ServiceLoader;
import java.util.concurrent.ConcurrentHashMap;

/**
<<<<<<< HEAD
 * Loads {@code ThreadLocalAccessor} and {@code ReactorContextAccessor}.
=======
 * Loads {@link ThreadLocalAccessor} and {@link ContextAccessor}.
>>>>>>> 7684a13e
 */
@SuppressWarnings({ "rawtypes", "unchecked" })
final class PropagatorLoader {

    private static final ServiceLoader<ContextContainerPropagator> propagators = ServiceLoader.load(ContextContainerPropagator.class);

    private static final Map<Class, ContextContainerPropagator> cache = new ConcurrentHashMap<>();

    static ContextContainerPropagator getPropagatorForSet(Object ctx) {
        return cache.computeIfAbsent(ctx.getClass(), aClass -> {
            for (ContextContainerPropagator contextContainerPropagator : propagators) {
                if (contextContainerPropagator.getSupportedContextClassForSet().isAssignableFrom(aClass)) {
                    return contextContainerPropagator;
                }
            }
            return ContextContainerPropagator.NOOP;
        });
    }

    static ContextContainerPropagator getPropagatorForGet(Object ctx) {
        return cache.computeIfAbsent(ctx.getClass(), aClass -> {
            for (ContextContainerPropagator contextContainerPropagator : propagators) {
                if (contextContainerPropagator.getSupportedContextClassForGet().isAssignableFrom(aClass)) {
                    return contextContainerPropagator;
                }
            }
            return ContextContainerPropagator.NOOP;
        });
    }
}<|MERGE_RESOLUTION|>--- conflicted
+++ resolved
@@ -20,11 +20,7 @@
 import java.util.concurrent.ConcurrentHashMap;
 
 /**
-<<<<<<< HEAD
- * Loads {@code ThreadLocalAccessor} and {@code ReactorContextAccessor}.
-=======
  * Loads {@link ThreadLocalAccessor} and {@link ContextAccessor}.
->>>>>>> 7684a13e
  */
 @SuppressWarnings({ "rawtypes", "unchecked" })
 final class PropagatorLoader {
