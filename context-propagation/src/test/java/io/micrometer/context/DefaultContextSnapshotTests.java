--- conflicted
+++ resolved
@@ -48,13 +48,8 @@
     void should_propagate_thread_local() {
         this.registry.registerThreadLocalAccessor(new StringThreadLocalAccessor());
 
-<<<<<<< HEAD
-        ObservationThreadLocalHolder.setValue("hello");
+        StringThreadLocalHolder.setValue("hello");
         ContextSnapshot snapshot = snapshotFactory.captureAllUsing(key -> true, this.registry);
-=======
-        StringThreadLocalHolder.setValue("hello");
-        ContextSnapshot snapshot = ContextSnapshot.captureAllUsing(key -> true, this.registry);
->>>>>>> 87878ac4
 
         StringThreadLocalHolder.setValue("hola");
         try {
@@ -78,13 +73,8 @@
 
         StringThreadLocalHolder.setValue("hola");
         try {
-<<<<<<< HEAD
             try (Scope scope = snapshotFactory.setThreadLocalsFrom(sourceContext, this.registry, key)) {
-                then(ObservationThreadLocalHolder.getValue()).isEqualTo("hello");
-=======
-            try (Scope scope = ContextSnapshot.setThreadLocalsFrom(sourceContext, this.registry, key)) {
                 then(StringThreadLocalHolder.getValue()).isEqualTo("hello");
->>>>>>> 87878ac4
             }
             then(StringThreadLocalHolder.getValue()).isEqualTo("hola");
         }
@@ -103,13 +93,8 @@
 
         StringThreadLocalHolder.setValue("hola");
         try {
-<<<<<<< HEAD
             try (Scope scope = snapshotFactory.setAllThreadLocalsFrom(sourceContext, this.registry)) {
-                then(ObservationThreadLocalHolder.getValue()).isEqualTo("hello");
-=======
-            try (Scope scope = ContextSnapshot.setAllThreadLocalsFrom(sourceContext, this.registry)) {
                 then(StringThreadLocalHolder.getValue()).isEqualTo("hello");
->>>>>>> 87878ac4
             }
             then(StringThreadLocalHolder.getValue()).isEqualTo("hola");
         }
@@ -162,27 +147,6 @@
     }
 
     @Test
-<<<<<<< HEAD
-    void should_not_fail_on_empty_thread_local() {
-        this.registry.registerThreadLocalAccessor(new ObservationThreadLocalAccessor());
-
-        then(ObservationThreadLocalHolder.getValue()).isNull();
-
-        ContextSnapshot snapshot = snapshotFactory.captureAllUsing(key -> true, this.registry);
-
-        ObservationThreadLocalHolder.reset();
-        then(ObservationThreadLocalHolder.getValue()).isNull();
-
-        try (Scope scope = snapshot.setThreadLocals()) {
-            then(ObservationThreadLocalHolder.getValue()).isNull();
-        }
-
-        then(ObservationThreadLocalHolder.getValue()).isNull();
-    }
-
-    @Test
-=======
->>>>>>> 87878ac4
     void should_filter_thread_locals_on_capture() {
         ThreadLocal<String> fooThreadLocal = new ThreadLocal<>();
         ThreadLocal<String> barThreadLocal = new ThreadLocal<>();
