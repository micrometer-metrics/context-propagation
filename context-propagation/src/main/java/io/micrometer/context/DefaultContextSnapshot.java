/**
 * Copyright 2023 the original author or authors.
 *
 * Licensed under the Apache License, Version 2.0 (the "License");
 * you may not use this file except in compliance with the License.
 * You may obtain a copy of the License at
 *
 * https://www.apache.org/licenses/LICENSE-2.0
 *
 * Unless required by applicable law or agreed to in writing, software
 * distributed under the License is distributed on an "AS IS" BASIS,
 * WITHOUT WARRANTIES OR CONDITIONS OF ANY KIND, either express or implied.
 * See the License for the specific language governing permissions and
 * limitations under the License.
 */
package io.micrometer.context;

import java.util.HashMap;
import java.util.Map;
import java.util.Objects;
import java.util.function.Predicate;

/**
 * Default implementation of {@link ContextSnapshot}.
 *
 * @author Rossen Stoyanchev
 * @author Brian Clozel
 * @author Dariusz Jędrzejczyk
 * @since 1.0.0
 */
final class DefaultContextSnapshot extends HashMap<Object, Object> implements ContextSnapshot {

    private static final DefaultContextSnapshot emptyContextSnapshot = new DefaultContextSnapshot(
            new ContextRegistry());

    private final ContextRegistry contextRegistry;

    DefaultContextSnapshot(ContextRegistry contextRegistry) {
        this.contextRegistry = contextRegistry;
    }

    @Override
    public <C> C updateContext(C context) {
        return updateContextInternal(context, this);
    }

    @Override
    public <C> C updateContext(C context, Predicate<Object> keyPredicate) {
        if (!isEmpty()) {
            Map<Object, Object> valuesToWrite = new HashMap<>();
            this.forEach((key, value) -> {
                if (keyPredicate.test(key)) {
                    valuesToWrite.put(key, value);
                }
            });
            context = updateContextInternal(context, valuesToWrite);
        }
        return context;
    }

    @SuppressWarnings("unchecked")
    private <C> C updateContextInternal(C context, Map<Object, Object> valueContainer) {
        if (!isEmpty()) {
            ContextAccessor<?, ?> accessor = this.contextRegistry.getContextAccessorForWrite(context);
            context = ((ContextAccessor<?, C>) accessor).writeValues(valueContainer, context);
        }
        return context;
    }

    @Override
    public Scope setThreadLocals() {
        return setThreadLocals(key -> true);
    }

    @Override
    public Scope setThreadLocals(Predicate<Object> keyPredicate) {
        Map<Object, Object> previousValues = null;
        for (ThreadLocalAccessor<?> accessor : this.contextRegistry.getThreadLocalAccessors()) {
            Object key = accessor.key();
            if (keyPredicate.test(key) && this.containsKey(key)) {
                Object value = get(key);
                assert value != null : "snapshot contains disallowed null mapping for key: " + key;
                previousValues = setThreadLocal(key, value, accessor, previousValues);
            }
        }
        return DefaultScope.from(previousValues, this.contextRegistry);
    }

    @SuppressWarnings("unchecked")
    private static <V> Map<Object, Object> setThreadLocal(Object key, V value, ThreadLocalAccessor<?> accessor,
            @Nullable Map<Object, Object> previousValues) {

        previousValues = (previousValues != null ? previousValues : new HashMap<>());
        previousValues.put(key, accessor.getValue());
        ((ThreadLocalAccessor<V>) accessor).setValue(value);
        return previousValues;
    }

    @SuppressWarnings("unchecked")
    static <C> Scope setAllThreadLocalsFrom(Object context, ContextRegistry registry) {
        ContextAccessor<?, ?> contextAccessor = registry.getContextAccessorForRead(context);
        Map<Object, Object> previousValues = null;
        for (ThreadLocalAccessor<?> threadLocalAccessor : registry.getThreadLocalAccessors()) {
            Object key = threadLocalAccessor.key();
            Object value = ((ContextAccessor<C, ?>) contextAccessor).readValue((C) context, key);
            if (value != null) {
                previousValues = setThreadLocal(key, value, threadLocalAccessor, previousValues);
            }
        }
        return DefaultScope.from(previousValues, registry);
    }

    @SuppressWarnings("unchecked")
    static <C> Scope setThreadLocalsFrom(Object context, ContextRegistry registry, String... keys) {
        if (keys == null || keys.length == 0) {
            throw new IllegalArgumentException("You must provide at least one key when setting thread locals");
        }
        ContextAccessor<?, ?> contextAccessor = registry.getContextAccessorForRead(context);
        Map<Object, Object> previousValues = null;
        for (String key : keys) {
            Object value = ((ContextAccessor<C, ?>) contextAccessor).readValue((C) context, key);
            if (value != null) {
                for (ThreadLocalAccessor<?> threadLocalAccessor : registry.getThreadLocalAccessors()) {
                    if (key.equals(threadLocalAccessor.key())) {
                        previousValues = setThreadLocal(key, value, threadLocalAccessor, previousValues);
                    }
                }
            }
        }
        return DefaultScope.from(previousValues, registry);
    }

    static ContextSnapshot captureAll(ContextRegistry contextRegistry, Predicate<Object> keyPredicate,
            Object... contexts) {

        DefaultContextSnapshot snapshot = captureFromThreadLocals(keyPredicate, contextRegistry);
        for (Object context : contexts) {
            snapshot = captureFromContext(keyPredicate, contextRegistry, snapshot, context);
        }
        return (snapshot != null ? snapshot : emptyContextSnapshot);
    }

    @Nullable
    private static DefaultContextSnapshot captureFromThreadLocals(Predicate<Object> keyPredicate,
            ContextRegistry contextRegistry) {

        DefaultContextSnapshot snapshot = null;
        for (ThreadLocalAccessor<?> accessor : contextRegistry.getThreadLocalAccessors()) {
            if (keyPredicate.test(accessor.key())) {
                Object value = accessor.getValue();
                if (value != null) {
                    snapshot = (snapshot != null ? snapshot : new DefaultContextSnapshot(contextRegistry));
                    snapshot.put(accessor.key(), value);
                }
            }
        }
        return snapshot;
    }

    @SuppressWarnings("unchecked")
    static DefaultContextSnapshot captureFromContext(Predicate<Object> keyPredicate, ContextRegistry contextRegistry,
            @Nullable DefaultContextSnapshot snapshot, Object... contexts) {

        for (Object context : contexts) {
            ContextAccessor<?, ?> accessor = contextRegistry.getContextAccessorForRead(context);
            snapshot = (snapshot != null ? snapshot : new DefaultContextSnapshot(contextRegistry));
            ((ContextAccessor<Object, ?>) accessor).readValues(context, keyPredicate, snapshot);
        }
        if (snapshot != null) {
            snapshot.values().removeIf(Objects::isNull);
        }
        return (snapshot != null ? snapshot : emptyContextSnapshot);
    }

    @Override
    public String toString() {
        return "DefaultContextSnapshot" + super.toString();
    }

<<<<<<< HEAD
=======
    /**
     * Default implementation of {@link Scope}.
     */
    private static class DefaultScope implements Scope {

        private final Map<Object, Object> previousValues;

        private final ContextRegistry contextRegistry;

        private DefaultScope(Map<Object, Object> previousValues, ContextRegistry contextRegistry) {
            this.previousValues = previousValues;
            this.contextRegistry = contextRegistry;
        }

        @Override
        public void close() {
            for (ThreadLocalAccessor<?> accessor : this.contextRegistry.getThreadLocalAccessors()) {
                if (this.previousValues.containsKey(accessor.key())) {
                    Object previousValue = this.previousValues.get(accessor.key());
                    resetThreadLocalValue(accessor, previousValue);
                }
            }
        }

        @SuppressWarnings("unchecked")
        private <V> void resetThreadLocalValue(ThreadLocalAccessor<?> accessor, @Nullable V previousValue) {
            if (previousValue != null) {
                ((ThreadLocalAccessor<V>) accessor).restore(previousValue);
            }
            else {
                accessor.restore();
            }
        }

        public static Scope from(@Nullable Map<Object, Object> previousValues, ContextRegistry registry) {
            return (previousValues != null ? new DefaultScope(previousValues, registry) : () -> {
            });
        }

    }

>>>>>>> 87878ac4
}<|MERGE_RESOLUTION|>--- conflicted
+++ resolved
@@ -177,48 +177,4 @@
         return "DefaultContextSnapshot" + super.toString();
     }
 
-<<<<<<< HEAD
-=======
-    /**
-     * Default implementation of {@link Scope}.
-     */
-    private static class DefaultScope implements Scope {
-
-        private final Map<Object, Object> previousValues;
-
-        private final ContextRegistry contextRegistry;
-
-        private DefaultScope(Map<Object, Object> previousValues, ContextRegistry contextRegistry) {
-            this.previousValues = previousValues;
-            this.contextRegistry = contextRegistry;
-        }
-
-        @Override
-        public void close() {
-            for (ThreadLocalAccessor<?> accessor : this.contextRegistry.getThreadLocalAccessors()) {
-                if (this.previousValues.containsKey(accessor.key())) {
-                    Object previousValue = this.previousValues.get(accessor.key());
-                    resetThreadLocalValue(accessor, previousValue);
-                }
-            }
-        }
-
-        @SuppressWarnings("unchecked")
-        private <V> void resetThreadLocalValue(ThreadLocalAccessor<?> accessor, @Nullable V previousValue) {
-            if (previousValue != null) {
-                ((ThreadLocalAccessor<V>) accessor).restore(previousValue);
-            }
-            else {
-                accessor.restore();
-            }
-        }
-
-        public static Scope from(@Nullable Map<Object, Object> previousValues, ContextRegistry registry) {
-            return (previousValues != null ? new DefaultScope(previousValues, registry) : () -> {
-            });
-        }
-
-    }
-
->>>>>>> 87878ac4
 }