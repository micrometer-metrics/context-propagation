pluginManagement {
	repositories {
		gradlePluginPortal()
	}
}

plugins {
<<<<<<< HEAD
	id 'com.gradle.enterprise' version '3.15.1'
	id 'io.spring.ge.conventions' version '0.0.15'
	id 'org.gradle.toolchains.foojay-resolver-convention' version '0.7.0'
=======
	id 'com.gradle.enterprise' version '3.16.2'
	id 'io.spring.ge.conventions' version '0.0.15'
	id 'org.gradle.toolchains.foojay-resolver-convention' version '0.8.0'
>>>>>>> 65ca8e15
}

rootProject.name = 'context-propagation'

buildCache {
	remote(HttpBuildCache) {
		url = 'https://ge.micrometer.io/cache/'
	}
}
gradleEnterprise {
	server = 'https://ge.micrometer.io'
}

include 'context-propagation', 'docs'<|MERGE_RESOLUTION|>--- conflicted
+++ resolved
@@ -5,15 +5,9 @@
 }
 
 plugins {
-<<<<<<< HEAD
-	id 'com.gradle.enterprise' version '3.15.1'
-	id 'io.spring.ge.conventions' version '0.0.15'
-	id 'org.gradle.toolchains.foojay-resolver-convention' version '0.7.0'
-=======
 	id 'com.gradle.enterprise' version '3.16.2'
 	id 'io.spring.ge.conventions' version '0.0.15'
 	id 'org.gradle.toolchains.foojay-resolver-convention' version '0.8.0'
->>>>>>> 65ca8e15
 }
 
 rootProject.name = 'context-propagation'
